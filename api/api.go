/*
management-interface - Web based management of Raspberry Pis over WiFi
Copyright (C) 2018, The Cacophony Project

This program is free software: you can redistribute it and/or modify
it under the terms of the GNU General Public License as published by
the Free Software Foundation, either version 3 of the License, or
(at your option) any later version.

This program is distributed in the hope that it will be useful,
but WITHOUT ANY WARRANTY; without even the implied warranty of
MERCHANTABILITY or FITNESS FOR A PARTICULAR PURPOSE.  See the
GNU General Public License for more details.

You should have received a copy of the GNU General Public License
along with this program. If not, see <http://www.gnu.org/licenses/>.
*/

package api

import (
	"bufio"
	"encoding/json"
	"errors"
	"fmt"
	"io"
	"net"
	"net/http"
	"net/url"
	"os"
	"os/exec"
	"path/filepath"
	"runtime"
	"strconv"
	"strings"
	"time"

	goapi "github.com/TheCacophonyProject/go-api"
	goconfig "github.com/TheCacophonyProject/go-config"
	"github.com/TheCacophonyProject/go-utils/logging"
	"github.com/TheCacophonyProject/go-utils/saltutil"
	signalstrength "github.com/TheCacophonyProject/management-interface/signal-strength"
	saltrequester "github.com/TheCacophonyProject/salt-updater"
	"github.com/godbus/dbus"
	"github.com/gorilla/mux"
	"golang.org/x/text/cases"
	"golang.org/x/text/language"

	"github.com/TheCacophonyProject/event-reporter/eventclient"
	"github.com/TheCacophonyProject/trap-controller/trapdbusclient"

	netmanagerclient "github.com/TheCacophonyProject/rpi-net-manager/netmanagerclient"
)

var log *logging.Logger

const (
	cptvGlob            = "*.cptv"
	aacGlob             = "*.aac"
	failedUploadsFolder = "failed-uploads"
	rebootDelay         = time.Second * 5
	apiVersion          = 8
)

type ManagementAPI struct {
	config       *goconfig.Config
	router       *mux.Router
	hotspotTimer *time.Ticker
	recordingDir string
	appVersion   string
}

func NewAPI(router *mux.Router, config *goconfig.Config, appVersion string, l *logging.Logger) (*ManagementAPI, error) {
	log = l
	thermalRecorder := goconfig.DefaultThermalRecorder()
	if err := config.Unmarshal(goconfig.ThermalRecorderKey, &thermalRecorder); err != nil {
		return nil, err
	}

	return &ManagementAPI{
		config:       config,
		router:       router,
		recordingDir: thermalRecorder.OutputDir,
		appVersion:   appVersion,
	}, nil
}

func (api *ManagementAPI) StopHotspotTimer() {
	if api.hotspotTimer != nil {
		api.hotspotTimer.Stop()
	}
}

func checkIsConnectedToNetworkWithRetries() (string, error) {
	// Try to get the current network name
	var ssid string
	var err error
	for i := 0; i < 5; i++ {
		ssid, err = getCurrentWifiNetwork()
		if err == nil {
			break
		}
		time.Sleep(1 * time.Second)
	}
	return ssid, err
}

func (api *ManagementAPI) ManageHotspot() {
	// Check if we are connected to a network
	ssid, err := checkIsConnectedToNetworkWithRetries()
	if err != nil {
		log.Printf("Error checking if connected to network: %v", err)
	}
	if ssid != "" {
		log.Printf("Connected to network: %s", ssid)
		return
	}

	if err := netmanagerclient.EnableHotspot(true); err != nil {
		log.Println("Failed to initialise hotspot:", err)
		if err := netmanagerclient.EnableWifi(true); err != nil {
			log.Println("Failed to stop hotspot:", err)
		}
		return
	}
	netmanagerclient.KeepHotspotOnFor(60 * 5)
}

func (api *ManagementAPI) GetVersion(w http.ResponseWriter, r *http.Request) {
	data := map[string]interface{}{
		"apiVersion": apiVersion,
		"appVersion": api.appVersion,
	}
	w.WriteHeader(http.StatusOK)
	json.NewEncoder(w).Encode(data)
}

func readFile(file string) string {
	if runtime.GOOS == "windows" {
		return ""
	}

	// The /etc/salt/minion_id file contains the ID.
	out, err := os.ReadFile(file)
	if err != nil {
		return ""
	}
	return string(out)
}

// Return the time of the last salt update.
func getLastSaltUpdate() string {
	timeStr := strings.TrimSpace(readFile("/etc/cacophony/last-salt-update"))
	if timeStr == "" {
		return ""
	}
	t, err := time.Parse(time.RFC3339, timeStr)
	if err != nil {
		return ""
	}
	return t.Format("2006-01-02 15:04:05")
}

// GetDeviceInfo returns information about this device
func (api *ManagementAPI) GetDeviceInfo(w http.ResponseWriter, r *http.Request) {
	var device goconfig.Device
	if err := api.config.Unmarshal(goconfig.DeviceKey, &device); err != nil {
		log.Printf("/device-info failed: %v", err)
		w.WriteHeader(http.StatusInternalServerError)
		io.WriteString(w, "failed to read device config\n")
		return
	}

	type deviceInfo struct {
		ServerURL   string `json:"serverURL"`
		GroupName   string `json:"groupname"`
		Devicename  string `json:"devicename"`
		DeviceID    int    `json:"deviceID"`
		SaltID      string `json:"saltID"`
		LastUpdated string `json:"lastUpdated"`
		Type        string `json:"type"`
	}
	info := deviceInfo{
		ServerURL:   device.Server,
		GroupName:   device.Group,
		Devicename:  device.Name,
		DeviceID:    device.ID,
		SaltID:      strings.TrimSpace(readFile("/etc/salt/minion_id")),
		LastUpdated: getLastSaltUpdate(),
		Type:        getDeviceType(),
	}
	w.WriteHeader(http.StatusOK)
	json.NewEncoder(w).Encode(info)
}

// GetRecordings returns a list of recordings in a array.
func (api *ManagementAPI) GetRecordings(w http.ResponseWriter, r *http.Request) {
	log.Println("get recordings")
	names := getCptvNames(api.recordingDir)
	w.WriteHeader(http.StatusOK)
	json.NewEncoder(w).Encode(names)
}

func (api *ManagementAPI) GetSignalStrength(w http.ResponseWriter, r *http.Request) {
	sig, err := signalstrength.Run()
	if err != nil {
		w.WriteHeader(http.StatusInternalServerError)
		io.WriteString(w, "failed to connect to modem\n")
		return
	}
	w.WriteHeader(http.StatusOK)
	io.WriteString(w, strconv.Itoa(sig))
}

// GetRecording downloads a recordings
func (api *ManagementAPI) GetRecording(w http.ResponseWriter, r *http.Request) {
	name := mux.Vars(r)["id"]
	log.Printf("get recording '%s'", name)
	recordingPath := getRecordingPath(name, api.recordingDir)
	if recordingPath == "" {
		w.WriteHeader(http.StatusBadRequest)
		io.WriteString(w, "file not found\n")
		return
	}

	ext := filepath.Ext(name)
	switch ext {
	case ".cptv":
		sendFile(w, recordingPath, name, "application/x-cptv")
	case ".mp3":
		sendFile(w, recordingPath, name, "audio/mp4")
	default:
		sendFile(w, recordingPath, name, "application/json")
	}
}

func sendFile(w http.ResponseWriter, path, name, contentType string) {
	w.Header().Set("Content-Disposition", fmt.Sprintf(`attachment; filename="%s"`, name))
	w.Header().Set("Content-Type", contentType)

	f, err := os.Open(path)
	if err != nil {
		w.WriteHeader(http.StatusInternalServerError)
		log.Println(err)
		return
	}
	defer f.Close()

	w.WriteHeader(http.StatusOK)
	io.Copy(w, bufio.NewReader(f))
}

// DeleteRecording deletes the given recording file id
func (api *ManagementAPI) DeleteRecording(w http.ResponseWriter, r *http.Request) {
	recordingName := mux.Vars(r)["id"]
	recPath := getRecordingPath(recordingName, api.recordingDir)
	if recPath == "" {
		w.WriteHeader(http.StatusOK)
		io.WriteString(w, "recording file not found\n")
		return
	}

	metaFile := strings.TrimSuffix(recPath, filepath.Ext(recPath)) + ".txt"
	if _, err := os.Stat(metaFile); !os.IsNotExist(err) {
		log.Printf("deleting meta '%s'", metaFile)
		os.Remove(metaFile)
	}
	log.Printf("delete recording '%s'", recPath)
	err := os.Remove(recPath)
	if os.IsNotExist(err) {
		w.WriteHeader(http.StatusOK)
		io.WriteString(w, "recording file not found\n")
		return
	} else if err != nil {
		log.Println(err)
		w.WriteHeader(http.StatusInternalServerError)
		io.WriteString(w, "failed to delete file")
		return
	}
	w.WriteHeader(http.StatusOK)
	io.WriteString(w, "recording file deleted")
}

// TakeSnapshot will request a new snapshot to be taken by thermal-recorder
func (api *ManagementAPI) TakeSnapshot(w http.ResponseWriter, r *http.Request) {
	conn, err := dbus.SystemBus()
	if err != nil {
		w.WriteHeader(http.StatusInternalServerError)
		return
	}
	recorder := conn.Object("org.cacophony.thermalrecorder", "/org/cacophony/thermalrecorder")
	err = recorder.Call("org.cacophony.thermalrecorder.TakeSnapshot", 0).Err
	if err != nil {
		w.WriteHeader(http.StatusInternalServerError)
		return
	}
}

// TakeSnapshotRecording will request a new snapshot recording to be taken by thermal-recorder
func (api *ManagementAPI) TakeSnapshotRecording(w http.ResponseWriter, r *http.Request) {
	conn, err := dbus.SystemBus()
	if err != nil {
		w.WriteHeader(http.StatusInternalServerError)
		return
	}
	recorder := conn.Object("org.cacophony.thermalrecorder", "/org/cacophony/thermalrecorder")
	err = recorder.Call("org.cacophony.thermalrecorder.TakeTestRecording", 0).Err
	if err != nil {
		w.WriteHeader(http.StatusInternalServerError)
		return
	}
}

// Reregister can change the devices name and group
func (api *ManagementAPI) Reregister(w http.ResponseWriter, r *http.Request) {
	group := r.FormValue("group")
	name := r.FormValue("name")
	if group == "" && name == "" {
		w.WriteHeader(http.StatusBadRequest)
		io.WriteString(w, "must set name or group\n")
		return
	}
	apiClient, err := goapi.New()
	if err != nil {
		w.WriteHeader(http.StatusInternalServerError)
		io.WriteString(w, fmt.Sprintf("failed to get api client for device: %s", err.Error()))
		return
	}
	if group == "" {
		group = apiClient.GroupName()
	}
	if name == "" {
		name = apiClient.DeviceName()
	}

	log.Printf("renaming with name: '%s' group: '%s'", name, group)
	if err := apiClient.Reregister(name, group, randString(20)); err != nil {
		w.WriteHeader(http.StatusBadRequest)
		io.WriteString(w, err.Error())
		return
	}
	w.WriteHeader(http.StatusOK)
}

// Reregister can change the devices name and group
func (api *ManagementAPI) ReregisterAuthorized(w http.ResponseWriter, r *http.Request) {
	var req struct {
		Group          string `json:"newGroup"`
		Name           string `json:"newName"`
		AuthorizedUser string `json:"authorizedUser"`
	}

	if err := json.NewDecoder(r.Body).Decode(&req); err != nil {
		badRequest(&w, err)
		return
	}

	if req.Group == "" && req.Name == "" {
		w.WriteHeader(http.StatusBadRequest)
		io.WriteString(w, "must set name or group\n")
		return
	}
	apiClient, err := goapi.New()
	if err != nil {
		w.WriteHeader(http.StatusInternalServerError)
		io.WriteString(w, fmt.Sprintf("failed to get api client for device: %s", err.Error()))
		return
	}
	if req.Group == "" {
		req.Group = apiClient.GroupName()
	}
	if req.Name == "" {
		req.Name = apiClient.DeviceName()
	}

	if err := apiClient.ReRegisterByAuthorized(req.Name, req.Group, randString(20), req.AuthorizedUser); err != nil {
		w.WriteHeader(http.StatusBadRequest)
		io.WriteString(w, err.Error())
		return
	}

	if err := api.config.Reload(); err != nil {
		serverError(&w, err)
		return
	}

	w.WriteHeader(http.StatusOK)
}

// Reboot will reboot the device after a delay so a response can be sent back
func (api *ManagementAPI) Reboot(w http.ResponseWriter, r *http.Request) {
	go func() {
		log.Printf("device rebooting in %s seconds", rebootDelay)
		time.Sleep(rebootDelay)
		log.Println("rebooting")
		log.Println(exec.Command("/sbin/reboot").Run())
	}()
	w.WriteHeader(http.StatusOK)
}

// SetConfig is a way of writing new config to the device. It can only update one section at a time
func (api *ManagementAPI) SetConfig(w http.ResponseWriter, r *http.Request) {
	section := r.FormValue("section")
	newConfigRaw := r.FormValue("config")
	newConfig := map[string]interface{}{}
	if err := json.Unmarshal([]byte(newConfigRaw), &newConfig); err != nil {
		log.Printf("Error with unmarshal: %s", err)
		badRequest(&w, err)
		return
	}
	if err := api.config.SetFromMap(section, newConfig, false); err != nil {
		log.Printf("Error with SetFromMap: %s", err)
		badRequest(&w, err)
		return
	}
	w.WriteHeader(http.StatusOK)
}

// GetConfig will return the config settings and the defaults
func (api *ManagementAPI) GetConfig(w http.ResponseWriter, r *http.Request) {
	if err := api.config.Reload(); err != nil {
		serverError(&w, err)
		return
	}

	defaultValues := map[string]interface{}{}
	for k, v := range goconfig.GetDefaults() {
		defaultValues[toCamelCase(k)] = v
	}

	values, err := api.config.GetAllValues()
	if err != nil {
		serverError(&w, err)
		return
	}

	configValuesCC := map[string]interface{}{}
	for k, v := range values {
		configValuesCC[toCamelCase(k)] = v
	}
	values = configValuesCC

	valuesAndDefaults := map[string]interface{}{
		"values":   values,
		"defaults": defaultValues,
	}

	jsonString, err := json.Marshal(valuesAndDefaults)
	if err != nil {
		serverError(&w, err)
		return
	}
	w.Write(jsonString)
}

func toCamelCase(s string) string {
	words := strings.FieldsFunc(s, func(r rune) bool {
		return r == '-' || r == '_'
	})
	c := cases.Title(language.English)
	for i := 1; i < len(words); i++ {
		words[i] = c.String(words[i])
	}
	return strings.Join(words, "")
}

// ClearConfigSection will delete the config from a section so the default values will be used.
func (api *ManagementAPI) ClearConfigSection(w http.ResponseWriter, r *http.Request) {
	section := r.FormValue("section")
	log.Printf("clearing config section %s", section)

	if err := api.config.Unset(section); err != nil {
		serverError(&w, err)
	}
}

func (api *ManagementAPI) GetLocation(w http.ResponseWriter, r *http.Request) {
	var location goconfig.Location
	if err := api.config.Unmarshal(goconfig.LocationKey, &location); err != nil {
		serverError(&w, err)
		return
	}
	type Location struct {
		Latitude  float32 `json:"latitude"`
		Longitude float32 `json:"longitude"`
		Altitude  float32 `json:"altitude"`
		Accuracy  float32 `json:"accuracy"`
		Timestamp string  `json:"timestamp"`
	}

	w.WriteHeader(http.StatusOK)
	json.NewEncoder(w).Encode(Location{
		Latitude:  location.Latitude,
		Longitude: location.Longitude,
		Altitude:  location.Altitude,
		Accuracy:  location.Accuracy,
		Timestamp: location.Timestamp.UTC().Format(time.RFC3339),
	})
}

// SetLocation is for specifically writing to location setting.
func (api *ManagementAPI) SetLocation(w http.ResponseWriter, r *http.Request) {
	log.Println("update location")
	latitude, err := strconv.ParseFloat(r.FormValue("latitude"), 32)
	if err != nil {
		badRequest(&w, err)
		return
	}
	longitude, err := strconv.ParseFloat(r.FormValue("longitude"), 32)
	if err != nil {
		badRequest(&w, err)
		return
	}
	altitude, err := strconv.ParseFloat(r.FormValue("altitude"), 32)
	if err != nil {
		badRequest(&w, err)
		return
	}
	accuracy, err := strconv.ParseFloat(r.FormValue("accuracy"), 32)
	if err != nil {
		badRequest(&w, err)
		return
	}

	timeMillis, err := strconv.ParseInt(r.FormValue("timestamp"), 10, 64)
	if err != nil {
		badRequest(&w, err)
		return
	}

	location := goconfig.Location{
		Latitude:  float32(latitude),
		Longitude: float32(longitude),
		Accuracy:  float32(accuracy),
		Altitude:  float32(altitude),
		Timestamp: time.Unix(timeMillis/1000, 0),
	}

	if err := api.config.Set(goconfig.LocationKey, &location); err != nil {
		serverError(&w, err)
	}
}

func badRequest(w *http.ResponseWriter, err error) {
	(*w).WriteHeader(http.StatusBadRequest)
	io.WriteString(*w, err.Error())
}

func serverError(w *http.ResponseWriter, err error) {
	log.Printf("server error: %v", err)
	(*w).WriteHeader(http.StatusInternalServerError)
}

func getCptvNames(dir string) []string {
	matches, _ := filepath.Glob(filepath.Join(dir, cptvGlob))
	failedUploadMatches, _ := filepath.Glob(filepath.Join(dir, failedUploadsFolder, cptvGlob))
	matches = append(matches, failedUploadMatches...)
	names := make([]string, len(matches))
	for i, filename := range matches {
		names[i] = filepath.Base(filename)
	}
	return names
}

func getAacNames(dir string) []string {
	matches, _ := filepath.Glob(filepath.Join(dir, aacGlob))
	failedUploadMatches, _ := filepath.Glob(filepath.Join(dir, failedUploadsFolder, aacGlob))
	matches = append(matches, failedUploadMatches...)
	names := make([]string, len(matches))
	for i, filename := range matches {
		names[i] = filepath.Base(filename)
	}
	return names
}

func getRecordingPath(file, dir string) string {
	// Check that given file is a recording file on the device.
	paths := []string{
		filepath.Join(dir, file),
		filepath.Join(dir, failedUploadsFolder, file),
	}
	for _, path := range paths {
		if _, err := os.Stat(path); !os.IsNotExist(err) {
			return path
		}
	}
	return ""
}

// GetEventKeys will return an array of the event keys on the device
func (api *ManagementAPI) GetEventKeys(w http.ResponseWriter, r *http.Request) {
	log.Println("getting event keys")
	keys, err := eventclient.GetEventKeys()
	if err != nil {
		serverError(&w, err)
	}
	json.NewEncoder(w).Encode(keys)
}

// GetEvents takes an array of keys ([]uint64) and will return a JSON of the results.
func (api *ManagementAPI) GetEvents(w http.ResponseWriter, r *http.Request) {
	log.Println("getting events")
	keys, err := getListOfEvents(r)
	if err != nil {
		badRequest(&w, err)
		return
	}
	log.Printf("getting %d events", len(keys))
	events := map[uint64]interface{}{}
	for _, key := range keys {
		event, err := eventclient.GetEvent(key)
		if err != nil {
			events[key] = map[string]interface{}{
				"success": false,
				"error":   fmt.Sprintf("error getting event '%d': %v", key, err),
			}
		} else {
			events[key] = map[string]interface{}{
				"success": true,
				"event":   event,
			}
		}
	}

	json.NewEncoder(w).Encode(events)
}

// DeleteEvent takes an array of event keys ([]uint64) and will delete all given events.
func (api *ManagementAPI) DeleteEvents(w http.ResponseWriter, r *http.Request) {
	log.Println("deleting events")
	keys, err := getListOfEvents(r)
	if err != nil {
		badRequest(&w, err)
		return
	}
	log.Printf("deleting %d events", len(keys))
	for _, key := range keys {
		if err := eventclient.DeleteEvent(key); err != nil {
			serverError(&w, err)
			return
		}
	}
}

// Trigger trap
func (api *ManagementAPI) TriggerTrap(w http.ResponseWriter, r *http.Request) {
	log.Println("triggering trap")

	if err := trapdbusclient.TriggerTrap(map[string]interface{}{"test": true}); err != nil {
		badRequest(&w, err)
		return
	}
}

// CheckSaltConnection will try to ping the salt server and return the response
func (api *ManagementAPI) CheckSaltConnection(w http.ResponseWriter, r *http.Request) {
	log.Println("pinging salt server")
	state, err := saltrequester.RunPingSync()
	if err != nil {
		log.Printf("error running salt sync ping: %v", err)
		serverError(&w, errors.New("failed to make ping call to salt server"))
		return
	}
	json.NewEncoder(w).Encode(state)
}

// StartSaltUpdate will start a salt update process if not already running
func (api *ManagementAPI) StartSaltUpdate(w http.ResponseWriter, r *http.Request) {
	var requestBody struct {
		Force bool `json:"force"`
	}

	// Decode the JSON request body if there is one.
	if r.ContentLength >= 0 {
		if err := json.NewDecoder(r.Body).Decode(&requestBody); err != nil {
			serverError(&w, errors.New("failed to parse request body"))
			return
		}
	}

	state, err := saltrequester.State()
	if err != nil {
		serverError(&w, errors.New("failed to check salt state"))
		return
	}

	// Check if the update is already running
	if state.RunningUpdate {
		w.Write([]byte("already running salt update"))
		return
	}

	// Check if we should force the update
	if requestBody.Force {
		err := saltrequester.ForceUpdate()
		if err != nil {
			log.Printf("error forcing salt update: %v", err)
			serverError(&w, errors.New("failed to force salt update"))
			return
		}
		w.Write([]byte("force salt update started"))
		return
	}

	// Run the update, this will only run an update if one is required.
	err = saltrequester.RunUpdate()
	if err != nil {
		log.Printf("error calling a salt update: %v", err)
		serverError(&w, errors.New("failed to call a salt update"))
		return
	}
	w.Write([]byte("salt update started"))
}

// GetSaltUpdateState will get the salt update status
func (api *ManagementAPI) GetSaltUpdateState(w http.ResponseWriter, r *http.Request) {
	state, err := saltrequester.State()
	if err != nil {
		log.Printf("error getting salt state: %v", err)
		serverError(&w, errors.New("failed to get salt state"))
		return
	}
	json.NewEncoder(w).Encode(state)
}

// GetSaltAutoUpdate will check if salt auto update is enabled
func (api *ManagementAPI) GetSaltAutoUpdate(w http.ResponseWriter, r *http.Request) {
	autoUpdate, err := saltrequester.IsAutoUpdateOn()
	if err != nil {
		log.Printf("error getting salt auto update state: %v", err)
		serverError(&w, errors.New("failed to get salt auto update state"))
		return
	}
	json.NewEncoder(w).Encode(map[string]interface{}{"autoUpdate": autoUpdate})
}

// PostSaltAutoUpdate will set if auto update is enabled or not
func (api *ManagementAPI) PostSaltAutoUpdate(w http.ResponseWriter, r *http.Request) {
	if err := r.ParseForm(); err != nil {
		parseFormErrorResponse(&w, err)
		return
	}
	autoUpdateStr := strings.ToLower(r.Form.Get("autoUpdate"))
	if autoUpdateStr != "true" && autoUpdateStr != "false" {
		parseFormErrorResponse(&w, errors.New("invalid value for autoUpdate"))
		return
	}
	autoUpdate := strings.ToLower(autoUpdateStr) == "true"
	if err := saltrequester.SetAutoUpdate(autoUpdate); err != nil {
		log.Printf("error setting auto update: %v", err)
		serverError(&w, errors.New("failed to set auto update"))
	}
}

func (api *ManagementAPI) GetServiceLogs(w http.ResponseWriter, r *http.Request) {
	if err := r.ParseForm(); err != nil {
		parseFormErrorResponse(&w, err)
		return
	}
	service := r.Form.Get("service")
	if service == "" {
		parseFormErrorResponse(&w, errors.New("service field was empty"))
		return
	}
	lines, err := parseIntFromForm("lines", r.Form)
	if err != nil {
		parseFormErrorResponse(&w, err)
		return
	}
	logs, err := getServiceLogs(service, lines)
	if err != nil {
		serverError(&w, err)
		return
	}
	json.NewEncoder(w).Encode(logs)
}

func (api *ManagementAPI) GetServiceStatus(w http.ResponseWriter, r *http.Request) {
	if err := r.ParseForm(); err != nil {
		parseFormErrorResponse(&w, err)
		return
	}
	service := r.Form.Get("service")
	if service == "" {
		parseFormErrorResponse(&w, errors.New("service field was empty"))
		return
	}
	serviceStatus, err := getServiceStatus(service)
	if err != nil {
		serverError(&w, err)
		return
	}
	json.NewEncoder(w).Encode(serviceStatus)
}

type BatteryReading struct {
	Time                string `json:"time"`
	MainBattery         string `json:"mainBattery"`
	MainBatteryLow      string `json:"mainBatteryLow"`
	RTCBattery          string `json:"rtcBattery"`
	BatteryType         string `json:"batteryType"`
	BatteryChemistry    string `json:"batteryChemistry"`
	BatteryCellCount    string `json:"batteryCellCount"`
	BatteryPercentage   string `json:"batteryPercentage"`
	VoltageSource       string `json:"voltageSource"`
	ErrorStatus         string `json:"errorStatus"`
	DischargeRate       string `json:"dischargeRate"`
	HoursRemaining      string `json:"hoursRemaining"`
	DepletionConfidence string `json:"depletionConfidence"`
}

func getLastBatteryReading() (BatteryReading, error) {
	file, err := os.Open("/var/log/battery-readings.csv")
	if err != nil {
		return BatteryReading{}, err
	}
	defer file.Close()

	var lastLine string
	scanner := bufio.NewScanner(file)
	for scanner.Scan() {
		lastLine = scanner.Text()
	}

	if scanner.Err() != nil {
		return BatteryReading{}, scanner.Err()
	}

	parts := strings.Split(lastLine, ",")
	if len(parts) < 4 {
		return BatteryReading{}, errors.New("unexpected format in battery-readings.csv")
	}

	reading := BatteryReading{
		Time:           strings.TrimSpace(parts[0]),
		MainBattery:    strings.TrimSpace(parts[1]),
		MainBatteryLow: strings.TrimSpace(parts[2]),
		RTCBattery:     strings.TrimSpace(parts[3]),
	}

	// CSV format: timestamp, HV, LV, RTC, chemistry, cells, percent, rail, error, discharge_rate, hours_remaining, confidence
	if len(parts) >= 5 {
		reading.BatteryChemistry = strings.TrimSpace(parts[4])
	}
	if len(parts) >= 6 {
		reading.BatteryCellCount = strings.TrimSpace(parts[5])
	}
	if len(parts) >= 7 {
		reading.BatteryPercentage = strings.TrimSpace(parts[6])
	}
	if len(parts) >= 8 {
		reading.VoltageSource = strings.TrimSpace(parts[7])
	}
	if len(parts) >= 9 {
		reading.ErrorStatus = strings.TrimSpace(parts[8])
	}
	if len(parts) >= 10 {
		reading.DischargeRate = strings.TrimSpace(parts[9])
	}
	if len(parts) >= 11 {
		reading.HoursRemaining = strings.TrimSpace(parts[10])
	}
	if len(parts) >= 12 {
		reading.DepletionConfidence = strings.TrimSpace(parts[11])
	}

	return reading, nil
}

func (api *ManagementAPI) GetTestVideos(w http.ResponseWriter, r *http.Request) {
	recordingNames := []string{}
	testRecordingsPath := "/var/spool/cptv/test-recordings"
	_, err := os.Stat(testRecordingsPath)
	if os.IsNotExist(err) {
		http.Error(w, "Directory does not exist", http.StatusNotFound)
		json.NewEncoder(w).Encode(recordingNames)
		return
	}
	recordings, err := os.ReadDir(testRecordingsPath)
	if err != nil {
		serverError(&w, err)
		return
	}

	for _, recording := range recordings {
		if strings.HasSuffix(recording.Name(), ".cptv") {
			recordingNames = append(recordingNames, recording.Name())
		}
	}
	json.NewEncoder(w).Encode(recordingNames)
}

type VideoRequest struct {
	Video string `json:"video"`
}

func (api *ManagementAPI) UploadTestRecording(w http.ResponseWriter, r *http.Request) {
	log.Info("Uploading test recording")
	if err := r.ParseMultipartForm(100 << 20); err != nil {
		parseFormErrorResponse(&w, err)
		return
	}
	file, handler, err := r.FormFile("recording")
	if err != nil {
		serverError(&w, err)
		return
	}
	defer file.Close()

	fileBytes, err := io.ReadAll(file)
	if err != nil {
		serverError(&w, err)
		return
	}

	err = os.MkdirAll("/var/spool/cptv/test-recordings", 0755)
	if err != nil {
		serverError(&w, err)
		return
	}

	err = os.WriteFile("/var/spool/cptv/test-recordings/"+handler.Filename, fileBytes, 0644)
	if err != nil {
		serverError(&w, err)
		return
	}
}

func (api *ManagementAPI) PlayTestVideo(w http.ResponseWriter, r *http.Request) {
	if err := r.ParseForm(); err != nil {
		parseFormErrorResponse(&w, err)
		return
	}

	bodyBytes, err := io.ReadAll(r.Body)
	if err != nil {
		http.Error(w, "Failed to read request body", http.StatusInternalServerError)
		return
	}

	var req VideoRequest
	if err := json.Unmarshal(bodyBytes, &req); err != nil {
		log.Printf("Failed to parse request body: %s, error: %s", bodyBytes, err)
		http.Error(w, "Failed to parse request body", http.StatusBadRequest)
		return
	}

	videoName := "/var/spool/cptv/test-recordings/" + req.Video
	log.Printf("Playing %s", videoName)

	recorderService := "thermal-recorder-py"
	tc2AgentService := "tc2-agent"
	if err := manageService("stop", recorderService); err != nil {
		serverError(&w, err)
		return
	}
	if err := manageService("stop", tc2AgentService); err != nil {
		serverError(&w, err)
		return
	}

	cmd := exec.Command("/home/pi/.venv/classifier/bin/pi_classify", "--fps", "9", "--file", videoName)
	log.Println(strings.Join(cmd.Args, " "))

	stdout, err := cmd.StdoutPipe()
	if err != nil {
		log.Fatalf("Failed to create stdout pipe: %s", err)
	}
	stderr, err := cmd.StderrPipe()
	if err != nil {
		log.Fatalf("Failed to create stderr pipe: %s", err)
	}

	go streamOutput(stdout)
	go streamOutput(stderr)

	err = cmd.Start()
	if err != nil {
		log.Fatalf("Failed to start command: %s", err)
	}

	err = cmd.Wait()
	if err != nil {
		log.Fatalf("Command finished with error: %s", err)
	}

	if err := manageService("start", recorderService); err != nil {
		serverError(&w, err)
		return
	}
	if err := manageService("start", tc2AgentService); err != nil {
		serverError(&w, err)
		return
	}
}

// Start or stop a service
func manageService(action, serviceName string) error {
	cmd := exec.Command("systemctl", action, serviceName)
	err := cmd.Run()
	if err != nil {
		return fmt.Errorf("failed to %s service %s: %v", action, serviceName, err)
	}
	log.Printf("Service %s %sd successfully.\n", serviceName, action)
	return nil
}

// Network API
func (api *ManagementAPI) GetNetworkInterfaces(w http.ResponseWriter, r *http.Request) {
	interfaces, err := net.Interfaces()
	if err != nil {
		log.Printf("Error getting network interfaces: %v", err)
		w.WriteHeader(http.StatusInternalServerError)
		io.WriteString(w, "failed to get network interfaces\n")
		return
	}

	var result []map[string]interface{}
	for _, iface := range interfaces {
		addrs, err := iface.Addrs()
		if err != nil {
			log.Printf("Error getting addresses for interface %s: %v", iface.Name, err)
			continue // Skip this interface
		}

		var addrStrings []string
		for _, addr := range addrs {
			addrStrings = append(addrStrings, addr.String())
		}

		result = append(result, map[string]interface{}{
			"name":       iface.Name,
			"addresses":  addrStrings,
			"mtu":        iface.MTU,
			"macAddress": iface.HardwareAddr.String(),
			"flags":      iface.Flags.String(),
		})
	}

	w.WriteHeader(http.StatusOK)
	json.NewEncoder(w).Encode(result)
}

func getCurrentWifiNetwork() (string, error) {
	cmd := exec.Command("iwgetid", "wlan0", "-r")
	output, err := cmd.Output()
	if err != nil {
		if len(output) == 0 {
			return "", nil
		}
		return "", err
	}

	return strings.TrimSpace(string(output)), nil
}

// CheckInternetConnection checks if a specified network interface has internet access
func CheckInternetConnection(interfaceName string) bool {
	iface, err := net.InterfaceByName(interfaceName)
	if err != nil {
		fmt.Println("Error getting interface details:", err)
		return false
	}
	args := []string{"-I", iface.Name, "-c", "3", "-n", "-W", "15", "1.1.1.1"}

	if err := exec.Command("ping", args...).Run(); err != nil {
		fmt.Println("Error pinging:", err)
		return false
	}
	return true
}

func (api *ManagementAPI) CheckModemInternetConnection(w http.ResponseWriter, r *http.Request) {
	// Check if connected to modem
	log.Println("Checking modem connection")
	connected := CheckInternetConnection("usb0")
	log.Printf("Modem connection: %v", connected)

	// Send the current network as a JSON response
	w.WriteHeader(http.StatusOK)
	json.NewEncoder(w).Encode(map[string]bool{"connected": connected})
}

// Check Wifi Connection
func (api *ManagementAPI) CheckWifiInternetConnection(w http.ResponseWriter, r *http.Request) {
	// Check if connected to Wi-Fi
	log.Println("Checking Wi-Fi connection")
	connected := CheckInternetConnection("wlan0")
	log.Printf("Wi-Fi connection: %v", connected)

	// Send the current network as a JSON response
	w.WriteHeader(http.StatusOK)
	json.NewEncoder(w).Encode(map[string]bool{"connected": connected})
}

func (api *ManagementAPI) GetCurrentWifiNetwork(w http.ResponseWriter, r *http.Request) {
	// Get the current Wi-Fi network
	log.Println("Getting current Wi-Fi network")
	currentNetwork, err := getCurrentWifiNetwork()
	if err != nil {
		log.Printf("Error getting current Wi-Fi network: %v", err)
		w.WriteHeader(http.StatusInternalServerError)
		io.WriteString(w, "failed to get current Wi-Fi network\n")
		return
	}
	log.Printf("Current Wi-Fi network: %s", currentNetwork)

	// Send the current network as a JSON response
	w.WriteHeader(http.StatusOK)
	json.NewEncoder(w).Encode(map[string]string{"SSID": currentNetwork})
}

func (api *ManagementAPI) ConnectToWifi(w http.ResponseWriter, r *http.Request) {
	var wifiDetails struct {
		SSID     string `json:"ssid"`
		Password string `json:"password"`
	}

	// Decode the JSON body
	if err := json.NewDecoder(r.Body).Decode(&wifiDetails); err != nil {
		log.Printf("Error decoding request: %v", err)
		http.Error(w, "Invalid request body: "+err.Error(), http.StatusBadRequest)
		return
	}
	// Get currently saved Wi-Fi networks
	_, saved := netmanagerclient.FindNetworkBySSID(wifiDetails.SSID)

	// Find network in saved networks array
	if !saved {
		log.Printf("Attempting to connect to Wi-Fi SSID: %s", wifiDetails.SSID)
		if err := netmanagerclient.AddWifiNetwork(wifiDetails.SSID, wifiDetails.Password); err != nil {
			log.Printf("Error connecting to Wi-Fi: %v", err)
			http.Error(w, "Failed to connect to Wi-Fi: "+err.Error(), http.StatusInternalServerError)
			return
		}

		if err := netmanagerclient.EnableWifi(true); err != nil {
			log.Printf("Error enabling Wi-Fi: %v", err)
			http.Error(w, "Failed to enable Wi-Fi: "+err.Error(), http.StatusInternalServerError)
			return
		}

		log.Println("Connected to Wi-Fi successfully")
		w.WriteHeader(http.StatusOK)
		w.Write([]byte("Connected to Wi-Fi successfully"))
	} else {
		if err := netmanagerclient.ConnectWifiNetwork(wifiDetails.SSID); err != nil {
			log.Printf("Error connecting to Wi-Fi: %v", err)
			http.Error(w, "Failed to connect to Wi-Fi: "+err.Error(), http.StatusInternalServerError)
			return
		}
		log.Printf("Wi-Fi network already saved: %s", wifiDetails.SSID)
		w.WriteHeader(http.StatusOK)
		w.Write([]byte("Wi-Fi network already saved"))
	}
}

func (api *ManagementAPI) DisconnectFromWifi(w http.ResponseWriter, r *http.Request) {
	currentSSID, err := getCurrentWifiNetwork()
	if err != nil {
		log.Printf("Error getting current Wi-Fi network: %v", err)
		w.WriteHeader(http.StatusInternalServerError)
		io.WriteString(w, "failed to get current Wi-Fi network\n")
		return
	}
	w.WriteHeader(http.StatusOK)
	io.WriteString(w, "disconnecting from Wi-Fi network\n")
	if err != nil {
		log.Fatalf("Error getting state changes: %v", err)
	}
	go func() {
		if err := netmanagerclient.DisconnectWifiNetwork(currentSSID, true); err != nil {
			log.Printf("Error removing Wi-Fi network: %v", err)
			w.WriteHeader(http.StatusInternalServerError)
			io.WriteString(w, "failed to remove Wi-Fi network\n")
			return
		}
	}()
}

func (api *ManagementAPI) ForgetWifiNetwork(w http.ResponseWriter, r *http.Request) {
	// Parse request for SSID
	var wifiDetails struct {
		SSID string `json:"ssid"`
	}

	// Decode the JSON body
	if err := json.NewDecoder(r.Body).Decode(&wifiDetails); err != nil {
		log.Printf("Error decoding request: %v", err)
		http.Error(w, "Invalid request body: "+err.Error(), http.StatusBadRequest)
		return
	}

	log.Printf("Will forget Wi-Fi network: %s", wifiDetails.SSID)
	w.WriteHeader(http.StatusOK)
	io.WriteString(w, "will forget Wi-Fi network shortly\n")
	go func() {
		currentSSID, _ := getCurrentWifiNetwork()
		// Forget the network
		currentlyConnetedTo := currentSSID == wifiDetails.SSID
		if err := netmanagerclient.RemoveWifiNetwork(wifiDetails.SSID, currentlyConnetedTo, currentlyConnetedTo); err != nil {
			log.Printf("Error removing Wi-Fi network: %v", err)
		}
	}()
}

func streamOutput(pipe io.ReadCloser) {
	scanner := bufio.NewScanner(pipe)
	for scanner.Scan() {
		log.Println(scanner.Text())
	}
}

func (api *ManagementAPI) GetBattery(w http.ResponseWriter, r *http.Request) {
	if err := r.ParseForm(); err != nil {
		parseFormErrorResponse(&w, err)
		return
	}
	battery, err := getLastBatteryReading()
	if err != nil {
		serverError(&w, err)
		return
	}
	json.NewEncoder(w).Encode(battery)
}

// GetBatteryConfig returns the current battery configuration
func (api *ManagementAPI) GetBatteryConfig(w http.ResponseWriter, r *http.Request) {
	batteryConfig := goconfig.DefaultBattery()
	if err := api.config.Unmarshal(goconfig.BatteryKey, &batteryConfig); err != nil {
		log.Printf("Failed to read battery config: %v", err)
		serverError(&w, err)
		return
	}

	// Get available chemistries
	availableChemistries := goconfig.GetAvailableChemistries()

	response := map[string]interface{}{
		"currentChemistry":   batteryConfig.Chemistry,
		"currentCellCount":   batteryConfig.ManualCellCount,
		"manuallyConfigured": batteryConfig.IsManuallyConfigured(),
		"availableChemistries": availableChemistries,
	}

	w.WriteHeader(http.StatusOK)
	json.NewEncoder(w).Encode(response)
}

// SetBatteryConfig sets manual battery chemistry and cell count override
func (api *ManagementAPI) SetBatteryConfig(w http.ResponseWriter, r *http.Request) {
	var req struct {
		Chemistry string `json:"chemistry"`
		CellCount int    `json:"cellCount"`
	}

	if err := json.NewDecoder(r.Body).Decode(&req); err != nil {
		badRequest(&w, err)
		return
	}

	if req.Chemistry == "" && req.CellCount == 0 {
		badRequest(&w, errors.New("at least one of chemistry or cellCount must be provided"))
		return
	}

	// Load current battery config, starting with defaults
	batteryConfig := goconfig.DefaultBattery()
	if err := api.config.Unmarshal(goconfig.BatteryKey, &batteryConfig); err != nil {
		log.Printf("Failed to read battery config: %v", err)
		serverError(&w, err)
		return
	}

	// Set manual configuration
	if err := batteryConfig.SetManualConfiguration(req.Chemistry, req.CellCount); err != nil {
		badRequest(&w, err)
		return
	}
	
	// Debug logging
	log.Printf("Battery config before save - ManuallyConfigured: %v, Chemistry: '%s', CellCount: %d",
		batteryConfig.IsManuallyConfigured(), batteryConfig.Chemistry, batteryConfig.ManualCellCount)

	// Save updated config
	if err := api.config.Set(goconfig.BatteryKey, &batteryConfig); err != nil {
		log.Printf("Failed to save battery config: %v", err)
		serverError(&w, err)
		return
	}

	// Signal tc2-hat-controller to reload config immediately
	if err := signalBatteryConfigChange(); err != nil {
		log.Printf("Failed to signal battery config change: %v", err)
		// Don't fail the request, just log the warning
	}

	log.Printf("Battery manually configured - Chemistry: %s, CellCount: %d", req.Chemistry, req.CellCount)
	w.WriteHeader(http.StatusOK)
	json.NewEncoder(w).Encode(map[string]interface{}{
		"status": "success", 
		"chemistry": req.Chemistry,
		"cellCount": req.CellCount,
	})
}

// ClearBatteryConfig clears manual battery configuration and returns to auto-detection
func (api *ManagementAPI) ClearBatteryConfig(w http.ResponseWriter, r *http.Request) {
	// Load current battery config, starting with defaults
	batteryConfig := goconfig.DefaultBattery()
	if err := api.config.Unmarshal(goconfig.BatteryKey, &batteryConfig); err != nil {
		log.Printf("Failed to read battery config: %v", err)
		serverError(&w, err)
		return
	}

	// Clear manual configuration
	batteryConfig.ClearManualConfiguration()

	// Save updated config
	if err := api.config.Set(goconfig.BatteryKey, &batteryConfig); err != nil {
		log.Printf("Failed to save battery config: %v", err)
		serverError(&w, err)
		return
	}

	// Signal tc2-hat-controller to reload config immediately
	if err := signalBatteryConfigChange(); err != nil {
		log.Printf("Failed to signal battery config change: %v", err)
		// Don't fail the request, just log the warning
	}

	log.Printf("Battery configuration cleared, returning to auto-detection")
	w.WriteHeader(http.StatusOK)
	json.NewEncoder(w).Encode(map[string]string{"status": "success", "message": "Auto-detection enabled"})
}

func getModemDbus() (dbus.BusObject, error) {
	conn, err := dbus.SystemBus()
	if err != nil {
		return nil, err
	}
	return conn.Object("org.cacophony.modemd", "/org/cacophony/modemd"), nil
}

func (api *ManagementAPI) ModemStayOnFor(w http.ResponseWriter, r *http.Request) {
	modemDbus, err := getModemDbus()
	if err != nil {
		log.Println(err)
		http.Error(w, "Failed to connect to DBus", http.StatusInternalServerError)
		return
	}

	minutes, err := strconv.Atoi(r.FormValue("minutes"))
	if err != nil {
		badRequest(&w, err)
		return
	}
	err = modemDbus.Call("org.cacophony.modemd.StayOnFor", 0, minutes).Store()
	if err != nil {
		log.Println(err)
		http.Error(w, "Failed to request modem to stay on", http.StatusInternalServerError)
		return
	}
}

func (api *ManagementAPI) GetModem(w http.ResponseWriter, r *http.Request) {
	// Send dbus call to modem service to get all modem statuses
	modemDbus, err := getModemDbus()
	if err != nil {
		log.Println(err)
		http.Error(w, "Failed to connect to DBus", http.StatusInternalServerError)
		return
	}

	var status map[string]interface{}
	err = modemDbus.Call("org.cacophony.modemd.GetStatus", 0).Store(&status)
	if err != nil {
		log.Println(err)
		http.Error(w, "Failed to get modem status", http.StatusInternalServerError)
		return
	}

	w.Header().Set("Content-Type", "application/json")
	encoder := json.NewEncoder(w)
	if err := encoder.Encode(status); err != nil {
		http.Error(w, "Failed to encode status to JSON", http.StatusInternalServerError)
	}
}

func (api *ManagementAPI) GetSaltGrains(w http.ResponseWriter, r *http.Request) {
	file, err := os.Open("/etc/salt/grains")
	if err != nil {
		http.Error(w, fmt.Sprintf("Failed to open grains file: %v", err), http.StatusInternalServerError)
		return
	}
	defer file.Close()

	grains := make(map[string]interface{})
	scanner := bufio.NewScanner(file)
	for scanner.Scan() {
		line := scanner.Text()
		parts := strings.SplitN(line, ":", 2)
		if len(parts) == 2 {
			key := strings.TrimSpace(parts[0])
			value := strings.TrimSpace(parts[1])
			grains[key] = value
		}
	}
	if err := scanner.Err(); err != nil {
		http.Error(w, fmt.Sprintf("Failed to parse grains file: %v", err), http.StatusInternalServerError)
		return
	}

	w.Header().Set("Content-Type", "application/json")
	encoder := json.NewEncoder(w)
	if err := encoder.Encode(grains); err != nil {
		http.Error(w, "Failed to encode grains to JSON", http.StatusInternalServerError)
	}
}

// SetSaltGrains handles the HTTP request to set the grains from a JSON payload
func (api *ManagementAPI) SetSaltGrains(w http.ResponseWriter, r *http.Request) {
	// Read body as a JSON
	body, err := io.ReadAll(r.Body)
	if err != nil {
		http.Error(w, "Failed to read request body", http.StatusBadRequest)
		return
	}
	defer r.Body.Close()

	// Parse JSON body
	var grains map[string]string
	if err := json.Unmarshal(body, &grains); err != nil {
		http.Error(w, "Failed to parse JSON body", http.StatusBadRequest)
		return
	}

	// Validate and set grains
	approvedKeyAndValues := map[string][]string{
		"environment": {"tc2-dev", "tc2-test", "tc2-prod"},
	}
	for key, value := range grains {
		if approvedValues, ok := approvedKeyAndValues[key]; !ok {
			http.Error(w, fmt.Sprintf("Key %s is not approved for setting grains", key), http.StatusBadRequest)
			return
		} else {
			approved := false
			for _, approvedValue := range approvedValues {
				if value == approvedValue {
					approved = true
					break
				}
			}
			if !approved {
				http.Error(w, fmt.Sprintf("Value %s is not approved for key %s", value, key), http.StatusBadRequest)
				return
			}
		}

		if !saltutil.IsSaltIdSet() {
			http.Error(w, "Salt is not yet ready to set grains", http.StatusInternalServerError)
			return
		}
		cmd := exec.Command("salt-call", "grains.setval", key, value)
		if output, err := cmd.CombinedOutput(); err != nil {
			http.Error(w, fmt.Sprintf("failed to set grain: %s, output: %s", err, output), http.StatusInternalServerError)
			return
		}
	}
}

func (api *ManagementAPI) SetAPN(w http.ResponseWriter, r *http.Request) {
	var apnDetails struct {
		APN string `json:"apn"`
	}
	if err := json.NewDecoder(r.Body).Decode(&apnDetails); err != nil {
		log.Printf("Error decoding request: %v", err)
		http.Error(w, "Invalid request body: "+err.Error(), http.StatusBadRequest)
		return
	}
	log.Printf("Received APN to set: %s", apnDetails.APN)

	// Set APN using modemd dbus service
	modemDbus, err := getModemDbus()
	if err != nil {
		log.Println(err)
		http.Error(w, "Failed to connect to DBus", http.StatusInternalServerError)
		return
	}
	err = modemDbus.Call("org.cacophony.modemd.SetAPN", 0, apnDetails.APN).Store()
	if err != nil {
		log.Println(err)
		http.Error(w, "Failed to set APN", http.StatusInternalServerError)
		return
	}

	w.WriteHeader(http.StatusOK)
}

func getDeviceType() string {
	data, err := os.ReadFile("/etc/salt/minion_id")
	if err != nil {
		log.Println(err)
		return ""
	}

	parts := strings.Split(string(data), "-")
	if len(parts) < 2 {
		log.Printf("Failed to parse '%s' device type from /etc/salt/minion_id", string(data))
		return ""
	}

	return strings.Join(parts[:len(parts)-1], "-")
}

func (api *ManagementAPI) RestartService(w http.ResponseWriter, r *http.Request) {
	if err := r.ParseForm(); err != nil {
		parseFormErrorResponse(&w, err)
		return
	}
	service := r.Form.Get("service")
	if service == "" {
		parseFormErrorResponse(&w, errors.New("service field was empty"))
		return
	}
	_, err := exec.Command("systemctl", "restart", service).Output()
	if err != nil {
		serverError(&w, err)
		return
	}
}

type serviceStatus struct {
	Enabled  bool
	Active   bool
	Duration int
}

func getServiceStatus(service string) (*serviceStatus, error) {
	status := &serviceStatus{}
	enabledOut, _ := exec.Command("systemctl", "is-enabled", service).Output()
	status.Enabled = strings.TrimSpace(string(enabledOut)) == "enabled"
	activeOut, _ := exec.Command("systemctl", "is-active", service).Output()
	status.Active = strings.TrimSpace(string(activeOut)) == "active"
	if !status.Active {
		return status, nil
	}

	pidofOut, err := exec.Command("pidof", service).Output()
	if err != nil {
		return nil, err
	}
	pidOfStr := strings.TrimSpace(string(pidofOut))
	_, err = strconv.Atoi(pidOfStr)
	if err != nil {
		return nil, err
	}
	eTimeOut, err := exec.Command("ps", "-p", pidOfStr, "-o", "etimes").Output()
	if err != nil {
		return nil, err
	}
	eTimeStr := strings.TrimSpace(string(eTimeOut))
	eTimeStr = strings.TrimPrefix(eTimeStr, "ELAPSED")
	eTimeStr = strings.TrimSpace(eTimeStr)
	eTime, err := strconv.Atoi(eTimeStr)
	if err != nil {
		return nil, err
	}
	status.Duration = eTime
	return status, nil
}

func getListOfEvents(r *http.Request) ([]uint64, error) {
	r.ParseForm()
	keysStr := r.Form.Get("keys")
	var keys []uint64
	if err := json.Unmarshal([]byte(keysStr), &keys); err != nil {
		return nil, fmt.Errorf("failed to parse keys '%s' as a list of uint64: %v", keysStr, err)
	}
	return keys, nil
}

func parseIntFromForm(field string, form url.Values) (int, error) {
	intStr := form.Get(field)
	if intStr == "" {
		return 0, fmt.Errorf("didn't find a value for '%s'", field)
	}
	i, err := strconv.Atoi(intStr)
	if err != nil {
		return 0, fmt.Errorf("failed to parse '%s' from field '%s' to an int: %v", intStr, field, err)
	}
	return i, nil
}

func parseFormErrorResponse(w *http.ResponseWriter, err error) {
	(*w).WriteHeader(http.StatusBadRequest)
	io.WriteString((*w), fmt.Sprintf("failed to parse form: %v", err))
}

func getServiceLogs(service string, lines int) ([]string, error) {
	out, err := exec.Command(
		"/bin/journalctl",
		"-u", service,
		"--no-pager",
		"-n", fmt.Sprint(lines)).Output()
	if err != nil {
		return nil, err
	}
	logLines := strings.Split(string(out), "\n")
	if logLines[len(logLines)-1] == "" { // sometimes the last line is an empty string
		return logLines[:len(logLines)-1], nil
	}
	return logLines, nil
}

func (api *ManagementAPI) GetWifiNetworks(w http.ResponseWriter, r *http.Request) {
	networks, err := netmanagerclient.ListUserSavedWifiNetworks()
	if err != nil {
		serverError(&w, err)
		return
	}
	w.WriteHeader(http.StatusOK)
	json.NewEncoder(w).Encode(networks)
}

func (api *ManagementAPI) PostWifiNetwork(w http.ResponseWriter, r *http.Request) {
	ssid := r.FormValue("ssid")
	if ssid == "" {
		badRequest(&w, errors.New("ssid field was empty"))
		return
	}
	psk := r.FormValue("psk")
	if psk == "" {
		badRequest(&w, errors.New("psk field was empty"))
		return
	}
	if err := netmanagerclient.AddWifiNetwork(ssid, psk); err != nil {
		if _, ok := err.(netmanagerclient.InputError); ok {
			badRequest(&w, err)
			return
		}
		serverError(&w, err)
		return
	}
	w.WriteHeader(http.StatusOK)
}

func (api *ManagementAPI) DeleteWifiNetwork(w http.ResponseWriter, r *http.Request) {
	ssid := r.FormValue("ssid")
	if ssid == "" {
		badRequest(&w, errors.New("ssid field was empty"))
		return
	}
	if err := netmanagerclient.RemoveWifiNetwork(ssid, false, false); err != nil {
		if _, ok := err.(netmanagerclient.InputError); ok {
			badRequest(&w, err)
			return
		}
		serverError(&w, err)
		return
	}
	w.WriteHeader(http.StatusOK)
}

func (api *ManagementAPI) ScanWifiNetwork(w http.ResponseWriter, r *http.Request) {
	networks, err := netmanagerclient.ScanWiFiNetworks()
	if err != nil {
		serverError(&w, err)
		return
	}
	w.WriteHeader(http.StatusOK)
	json.NewEncoder(w).Encode(networks)
}

func (api *ManagementAPI) EnableWifi(w http.ResponseWriter, r *http.Request) {
	if err := netmanagerclient.EnableWifi(false); err != nil {
		serverError(&w, err)
		return
	}
	w.WriteHeader(http.StatusOK)
}

func (api *ManagementAPI) EnableHotspot(w http.ResponseWriter, r *http.Request) {
	go func() {
		// TODO Wait before enabling hotspot to give time for response
		time.Sleep(time.Second)
		if err := netmanagerclient.EnableHotspot(true); err != nil {
			log.Println(err)
		}
	}()
	w.WriteHeader(http.StatusOK)
}

func (api *ManagementAPI) GetConnectionStatus(w http.ResponseWriter, r *http.Request) {
	state, err := netmanagerclient.ReadState()
	if err != nil {
		serverError(&w, err)
		return
	}

	data := map[string]interface{}{
		"state": state,
	}
	w.WriteHeader(http.StatusOK)
	json.NewEncoder(w).Encode(data)
}

func (api *ManagementAPI) SaveWifiNetwork(w http.ResponseWriter, r *http.Request) {
	var wifiDetails struct {
		SSID     string `json:"ssid"`
		Password string `json:"password"`
	}

	// Decode the JSON body
	if err := json.NewDecoder(r.Body).Decode(&wifiDetails); err != nil {
		log.Printf("Error decoding request: %v", err)
		http.Error(w, "Invalid request body: "+err.Error(), http.StatusBadRequest)
		return
	}

	// Get currently saved Wi-Fi networks
	_, saved := netmanagerclient.FindNetworkBySSID(wifiDetails.SSID)

	if !saved {
		log.Printf("Attempting to connect to Wi-Fi SSID: %s", wifiDetails.SSID)
		if err := netmanagerclient.AddWifiNetwork(wifiDetails.SSID, wifiDetails.Password); err != nil {
			log.Printf("Error connecting to Wi-Fi: %v", err)
			http.Error(w, "Failed to connect to Wi-Fi: "+err.Error(), http.StatusInternalServerError)
			return
		}

		scanWifis, err := netmanagerclient.ScanWiFiNetworks()
		if err != nil {
			log.Printf("Error scanning Wi-Fi networks: %v", err)
			http.Error(w, "Failed to scan Wi-Fi networks: "+err.Error(), http.StatusInternalServerError)
			return
		}

		var found bool
		for _, wifi := range scanWifis {
			if wifi.SSID == wifiDetails.SSID {
				found = true
				break
			}
		}

		if found {
			if err := netmanagerclient.ConnectWifiNetwork(wifiDetails.SSID); err != nil {
				log.Printf("Error connecting to Wi-Fi: %v", err)
				http.Error(w, "Failed to connect to Wi-Fi: "+err.Error(), http.StatusInternalServerError)
				return
			}
		}

		log.Println("Added Wi-Fi successfully")
		w.WriteHeader(http.StatusOK)
		w.Write([]byte("Connected to Wi-Fi successfully"))
	} else {
		if err := netmanagerclient.ConnectWifiNetwork(wifiDetails.SSID); err != nil {
			log.Printf("Error connecting to Wi-Fi: %v", err)
			http.Error(w, "Failed to connect to Wi-Fi: "+err.Error(), http.StatusInternalServerError)
			return
		}

		log.Printf("Wi-Fi network already saved: %s", wifiDetails.SSID)
		w.WriteHeader(http.StatusOK)
		w.Write([]byte("Wi-Fi network already saved"))
	}
}

func (api *ManagementAPI) GetSavedWifiNetworks(w http.ResponseWriter, r *http.Request) {
	networks, err := netmanagerclient.ListUserSavedWifiNetworks()
	if err != nil {
		serverError(&w, err)
		return
	}
	w.WriteHeader(http.StatusOK)
	json.NewEncoder(w).Encode(networks)
}

// DownloadAudioFile downloads an audio file
func (api *ManagementAPI) DownloadAudioFile(w http.ResponseWriter, r *http.Request) {
	// Get the file name from the request
	fileName := mux.Vars(r)["fileName"]
	if fileName == "" {
		http.Error(w, "Failed to get file name from request", http.StatusBadRequest)
		return
	}

	// Construct the full path to the aac file
	audioFolderPath := api.recordingDir
	aacFilePath := filepath.Join(audioFolderPath, fileName)
	defer os.Remove(aacFilePath) // Clean up the temporary file when done

	// Open the converted M4A file
	aacFile, err := os.Open(aacFilePath)
	if err != nil {
		log.Printf("Error opening converted M4A file: %v", err)
		http.Error(w, "Failed to open converted audio file", http.StatusInternalServerError)
		return
	}
	defer aacFile.Close()

	// Set the response headers
	w.Header().Set("Content-Disposition", fmt.Sprintf("attachment; filename=%s", fileName))
	w.Header().Set("Content-Type", "audio/mp4")

	// Send the file as a response
	if _, err := io.Copy(w, aacFile); err != nil {
		log.Printf("Error sending M4A file: %v", err)
		http.Error(w, "Failed to send audio file", http.StatusInternalServerError)
		return
	}
}

func (api *ManagementAPI) GetAudioRecordings(w http.ResponseWriter, r *http.Request) {
	log.Println("get audio recordings")
	names := getAacNames(api.recordingDir)
	w.WriteHeader(http.StatusOK)
	json.NewEncoder(w).Encode(names)
}

func (api *ManagementAPI) UploadLogs(w http.ResponseWriter, r *http.Request) {
	twoWeeksAgo := time.Now().AddDate(0, 0, -14).Format("2006-01-02")
	journalctlCmd := exec.Command("journalctl", "--since", twoWeeksAgo)

	logFileName := "/tmp/journalctl-logs-last-2-weeks.log"
	logFile, err := os.Create(logFileName)
	if err != nil {
		log.Printf("Failed to create log file: %v", err)
		serverError(&w, err)
		return
	}
	defer logFile.Close()

	journalctlCmd.Stdout = logFile

	if err := journalctlCmd.Run(); err != nil {
		log.Printf("Failed to run journalctl command: %v", err)
		serverError(&w, err)
		return
	}

	if err := exec.Command("gzip", "-f", logFileName).Run(); err != nil {
		log.Printf("Failed to compress log file: %v", err)
		serverError(&w, err)
		return
	}

	if !saltutil.IsSaltIdSet() {
		http.Error(w, "Salt is not yet ready to upload logs", http.StatusInternalServerError)
		return
	}
	if err := exec.Command("salt-call", "cp.push", logFileName+".gz").Run(); err != nil {
		log.Printf("Error pushing log file with salt: %v", err)
		serverError(&w, err)
		return
	}

	w.WriteHeader(http.StatusOK)
}

<<<<<<< HEAD
// signalBatteryConfigChange creates a signal file to notify tc2-hat-controller of config changes
func signalBatteryConfigChange() error {
	signalFile := "/tmp/battery-config-changed"
	
	// Create or touch the signal file
	file, err := os.OpenFile(signalFile, os.O_CREATE|os.O_WRONLY|os.O_TRUNC, 0644)
	if err != nil {
		return fmt.Errorf("failed to create signal file: %w", err)
	}
	defer file.Close()
	
	// Write timestamp for debugging
	_, err = file.WriteString(fmt.Sprintf("Battery config changed at: %s\n", time.Now().Format(time.RFC3339)))
	if err != nil {
		return fmt.Errorf("failed to write to signal file: %w", err)
	}
	
	log.Printf("Created battery config change signal file")
	return nil
=======
func GetTC2AgentDbus() (dbus.BusObject, error) {
	conn, err := dbus.SystemBus()
	if err != nil {
		return nil, err
	}
	return conn.Object("org.cacophony.TC2Agent", "/org/cacophony/TC2Agent"), nil
>>>>>>> 6f68223a
}<|MERGE_RESOLUTION|>--- conflicted
+++ resolved
@@ -1237,9 +1237,9 @@
 	availableChemistries := goconfig.GetAvailableChemistries()
 
 	response := map[string]interface{}{
-		"currentChemistry":   batteryConfig.Chemistry,
-		"currentCellCount":   batteryConfig.ManualCellCount,
-		"manuallyConfigured": batteryConfig.IsManuallyConfigured(),
+		"currentChemistry":     batteryConfig.Chemistry,
+		"currentCellCount":     batteryConfig.ManualCellCount,
+		"manuallyConfigured":   batteryConfig.IsManuallyConfigured(),
 		"availableChemistries": availableChemistries,
 	}
 
@@ -1277,7 +1277,7 @@
 		badRequest(&w, err)
 		return
 	}
-	
+
 	// Debug logging
 	log.Printf("Battery config before save - ManuallyConfigured: %v, Chemistry: '%s', CellCount: %d",
 		batteryConfig.IsManuallyConfigured(), batteryConfig.Chemistry, batteryConfig.ManualCellCount)
@@ -1298,7 +1298,7 @@
 	log.Printf("Battery manually configured - Chemistry: %s, CellCount: %d", req.Chemistry, req.CellCount)
 	w.WriteHeader(http.StatusOK)
 	json.NewEncoder(w).Encode(map[string]interface{}{
-		"status": "success", 
+		"status":    "success",
 		"chemistry": req.Chemistry,
 		"cellCount": req.CellCount,
 	})
@@ -1861,32 +1861,31 @@
 	w.WriteHeader(http.StatusOK)
 }
 
-<<<<<<< HEAD
 // signalBatteryConfigChange creates a signal file to notify tc2-hat-controller of config changes
 func signalBatteryConfigChange() error {
 	signalFile := "/tmp/battery-config-changed"
-	
+
 	// Create or touch the signal file
 	file, err := os.OpenFile(signalFile, os.O_CREATE|os.O_WRONLY|os.O_TRUNC, 0644)
 	if err != nil {
 		return fmt.Errorf("failed to create signal file: %w", err)
 	}
 	defer file.Close()
-	
+
 	// Write timestamp for debugging
 	_, err = file.WriteString(fmt.Sprintf("Battery config changed at: %s\n", time.Now().Format(time.RFC3339)))
 	if err != nil {
 		return fmt.Errorf("failed to write to signal file: %w", err)
 	}
-	
+
 	log.Printf("Created battery config change signal file")
 	return nil
-=======
+}
+
 func GetTC2AgentDbus() (dbus.BusObject, error) {
 	conn, err := dbus.SystemBus()
 	if err != nil {
 		return nil, err
 	}
 	return conn.Object("org.cacophony.TC2Agent", "/org/cacophony/TC2Agent"), nil
->>>>>>> 6f68223a
 }