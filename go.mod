module github.com/TheCacophonyProject/management-interface

go 1.20

require (
	github.com/TheCacophonyProject/audiobait/v3 v3.0.1
	github.com/TheCacophonyProject/event-reporter v1.3.2-0.20200210010421-ca3fcb76a231
	github.com/TheCacophonyProject/go-api v1.0.2
	github.com/TheCacophonyProject/go-config v1.9.2
	github.com/TheCacophonyProject/go-cptv v0.0.0-20201215230510-ae7134e91a71
	github.com/TheCacophonyProject/lepton3 v0.0.0-20211005194419-22311c15d6ee
	github.com/TheCacophonyProject/rtc-utils v1.2.0
	github.com/TheCacophonyProject/salt-updater v0.4.0
	github.com/gobuffalo/packr v1.30.1
	github.com/godbus/dbus v4.1.0+incompatible
	github.com/gorilla/mux v1.8.0
	github.com/nathan-osman/go-sunrise v1.0.0 // indirect
	golang.org/x/net v0.10.0
)

require (
	github.com/TheCacophonyProject/rpi-net-manager v0.1.1
	github.com/TheCacophonyProject/trap-controller v0.0.0-20230227002937-262a1adfaa47
	golang.org/x/text v0.14.0
)

require (
	github.com/TheCacophonyProject/event-reporter/v3 v3.3.0 // indirect
	github.com/TheCacophonyProject/window v0.0.0-20200312071457-7fc8799fdce7 // indirect
	github.com/boltdb/bolt v1.3.1 // indirect
	github.com/fsnotify/fsnotify v1.5.1 // indirect
<<<<<<< HEAD
	github.com/gobuffalo/envy v1.10.2 // indirect
	github.com/gobuffalo/packd v1.0.2 // indirect
=======
	github.com/gobuffalo/envy v1.9.0 // indirect
	github.com/gobuffalo/packd v1.0.0 // indirect
	github.com/godbus/dbus/v5 v5.1.0 // indirect
>>>>>>> 05bc9554
	github.com/gofrs/flock v0.8.1 // indirect
	github.com/hashicorp/hcl v1.0.0 // indirect
	github.com/joho/godotenv v1.5.1 // indirect
	github.com/magiconair/properties v1.8.5 // indirect
	github.com/mitchellh/mapstructure v1.4.2 // indirect
	github.com/pelletier/go-toml v1.9.4 // indirect
	github.com/rogpeppe/go-internal v1.11.0 // indirect
	github.com/spf13/afero v1.6.0 // indirect
	github.com/spf13/cast v1.4.1 // indirect
	github.com/spf13/jwalterweatherman v1.1.0 // indirect
	github.com/spf13/pflag v1.0.5 // indirect
	github.com/spf13/viper v1.9.0 // indirect
	github.com/subosito/gotenv v1.2.0 // indirect
	golang.org/x/mod v0.14.0 // indirect
	golang.org/x/sys v0.14.0 // indirect
	gopkg.in/ini.v1 v1.64.0 // indirect
	gopkg.in/tomb.v2 v2.0.0-20161208151619-d5d1b5820637 // indirect
	gopkg.in/yaml.v2 v2.4.0 // indirect
	periph.io/x/periph v3.6.8+incompatible // indirect
)

replace periph.io/x/periph => github.com/TheCacophonyProject/periph v2.1.1-0.20200615222341-6834cd5be8c1+incompatible<|MERGE_RESOLUTION|>--- conflicted
+++ resolved
@@ -29,14 +29,9 @@
 	github.com/TheCacophonyProject/window v0.0.0-20200312071457-7fc8799fdce7 // indirect
 	github.com/boltdb/bolt v1.3.1 // indirect
 	github.com/fsnotify/fsnotify v1.5.1 // indirect
-<<<<<<< HEAD
 	github.com/gobuffalo/envy v1.10.2 // indirect
 	github.com/gobuffalo/packd v1.0.2 // indirect
-=======
-	github.com/gobuffalo/envy v1.9.0 // indirect
-	github.com/gobuffalo/packd v1.0.0 // indirect
 	github.com/godbus/dbus/v5 v5.1.0 // indirect
->>>>>>> 05bc9554
 	github.com/gofrs/flock v0.8.1 // indirect
 	github.com/hashicorp/hcl v1.0.0 // indirect
 	github.com/joho/godotenv v1.5.1 // indirect
