--- conflicted
+++ resolved
@@ -25,12 +25,10 @@
 	"fmt"
 	"github.com/gobuffalo/packr"
 	"github.com/gorilla/mux"
+	yaml "gopkg.in/yaml.v2"
 	"html/template"
-<<<<<<< HEAD
 	"io"
-=======
 	"io/ioutil"
->>>>>>> 682fedad
 	"log"
 	"net"
 	"net/http"
@@ -41,13 +39,6 @@
 	"sort"
 	"strconv"
 	"strings"
-<<<<<<< HEAD
-=======
-
-	"github.com/gobuffalo/packr"
-	"github.com/gorilla/mux"
-	yaml "gopkg.in/yaml.v2"
->>>>>>> 682fedad
 )
 
 const fileName = "IEEE_float_mono_32kHz.wav"          // Default sound file name.
