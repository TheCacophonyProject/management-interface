--- conflicted
+++ resolved
@@ -19,7 +19,10 @@
 package managementinterface
 
 import (
+	"bufio"
 	"encoding/json"
+	"errors"
+	"fmt"
 	"html/template"
 	"io"
 	"io/ioutil"
@@ -29,6 +32,7 @@
 	"os"
 	"os/exec"
 	"runtime"
+	"sort"
 	"strconv"
 	"strings"
 	"time"
@@ -311,7 +315,6 @@
 	tmpl.ExecuteTemplate(w, "network.html", state)
 }
 
-<<<<<<< HEAD
 // getNetworkSSID gets the ssid from the wpa_supplicant configuration with the specified id
 func getNetworkSSID(networkID string) (string, error) {
 	out, err := exec.Command("wpa_cli", "get_network", networkID, "ssid").Output()
@@ -549,14 +552,11 @@
 	return err
 }
 
-=======
->>>>>>> 05bc9554
 type wifiNetwork struct {
 	SSID      string
 	NetworkID int
 }
 
-<<<<<<< HEAD
 func listAvailableWifiNetworkSSIDs() ([]string, error) {
 	cmd := "iw wlan0 scan | egrep 'SSID'"
 	out, err := exec.Command("bash", "-c", cmd).Output()
@@ -608,8 +608,6 @@
 	return networks, err
 }
 
-=======
->>>>>>> 05bc9554
 // WifiNetworkHandler show the wireless networks listed in the wpa_supplicant configuration
 func WifiNetworkHandler(w http.ResponseWriter, r *http.Request) {
 	type wifiProperties struct {
@@ -675,7 +673,6 @@
 	type aboutResponse struct {
 		RaspberryPiSerialNumber string
 		SaltMinionID            string
-		Group                   string
 		DeviceID                int
 		LastSaltUpdate          string
 		SaltNodegroup           string
@@ -696,7 +693,6 @@
 	resp := aboutResponse{
 		RaspberryPiSerialNumber: getRaspberryPiSerialNumber(),
 		SaltMinionID:            getSaltMinionID(),
-		Group:                   device.Group,
 		DeviceID:                device.ID,
 		LastSaltUpdate:          getLastSaltUpdate(),
 		SaltNodegroup:           readFile("/etc/cacophony/salt-nodegroup"),
