<!DOCTYPE html>
<html lang="en">

<head>
    <title>About</title>
    <meta charset="utf-8">
    <meta name="viewport" content="width=device-width, initial-scale=1">
    <link rel="stylesheet" href="/static/css/bootstrap.min.css">
</head>

<body>
    {{template "navbar"}}

    <div class="container">
        {{if ne .ErrorMessage ""}}
        <div class="alert alert-danger">
            {{.ErrorMessage}}
        </div>
        {{end}}

        <div class="container pt-5 pl-0">
            <h2>About<br></h2>
        </div>
        <hr>


        <div class="container pt-5 pl-0">
            <h3>Device<br></h3>
        </div>

        <div class="row">
            <div class="col-xs-8">
                <div class="table-responsive">
                    <table class="table">
                        <tbody>
                            <tr>
                                <td>Name</td>
                                <td>{{DeviceName}}</td>
                            </tr>
                            <tr>
                                <td>Group</td>
                                <td id="Group">{{.Group}}</td>
                            </tr>
                            <tr>
                                <td>Serial Number</td>
                                <td>{{.RaspberryPiSerialNumber}}</td>
                            </tr>
                            <tr>
                                <td>Salt Minion ID</td>
                                <td>{{.SaltMinionID}}</td>
                            </tr>
                            <tr>
                                <td>Salt Nodegroup</td>
                                <td>{{.SaltNodegroup}}</td>
                            </tr>
                            <tr>
                                <td>API Identifier</td>
                                <td id="APIID">{{.DeviceID}}</td>
                            </tr>
                            <tr>
                                <td>Last Software Update</td>
                                <td>{{.LastSaltUpdate}}</td>
                            </tr>
                        </tbody>
                    </table>
                </div>
            </div>
        </div>
        <button id="check-salt-button" type="button" onclick="checkSaltConnection()" class="btn btn-primary">Check Salt Connection</button>
        <button id="salt-update-button" type="button" onclick="runSaltUpdate()" class="btn btn-primary">Run Salt Update</button>
        <div class="form-group form-check">
            <input type="checkbox" class="form-check-input" id="auto-update-checkbox" onclick="setAutoUpdate(this.checked)">
            <label class="form-check-label" for="auto-update-checkbox">AutoUpdate</label>
        </div>

<<<<<<< HEAD
        <!-- Dropdown for selecting the salt environment -->
        <div class="form-group">
            <label for="environment-select">Select Environment:</label>
            <select class="form-control" id="environment-select">
                <option value="tc2-dev">tc2-dev</option>
                <option value="tc2-test">tc2-test</option>
                <option value="tc2-prod">tc2-prod</option>
            </select>
        </div>
        <button id="set-environment-button" type="button" onclick="setEnvironment()" class="btn btn-primary">Set Environment</button>
=======
        <div class="row">
            <p class="col-2 text-left">Running Salt Command:</p>
            <p id="running-salt-command" class="col-9 monospace"></p>
        </div>
        <div class="row">
            <p class="col-2 text-left">Salt Arguments:</p>
            <p id="running-salt-arguements" class="col-9 monospace"></p>
        </div>
        <div class="row">
            <p class="col-2 text-left">Previous Run Arguments:</p>
            <p id="previous-run-arguments" class="col-9 monospace"></p>
        </div>
        <div class="row">
            <p class="col-2 text-left">Previous Output:</p>
            <p id="previous-output" class="col-9 monospace"></p>
        </div>
        <div class="row">
            <p class="col-2 text-left">Previous Success:</p>
            <p id="previous-success" class="col-9 monospace"></p>
        </div>
        <div class="row">
            <p class="col-2 text-left">Previous Nodegroup:</p>
            <p id="previous-nodegroup" class="col-9 monospace"></p>
        </div>

        <div class="container pt-5 pb-4 pl-0">
            <button id="upload-logs-button" type="button" onclick="uploadLogs()" class="btn btn-primary">Upload logs</button>
        </div>

        <div class="container pt-5 pb-4 pl-0">
            <button id="download-temp-log" type="button" onclick="downloadTemperatureCsv()" class="btn btn-primary">Download Temperature Logs</button>
        </div>
>>>>>>> f7bff0fb

        <div class="container pt-5 pb-4 pl-0">
            <h3>Installed Packages<br></h3>
        </div>

        <div class="row">
            <div class="col-xs-8">
                <div class="table-responsive">
                    <table class="table">
                        <thead>
                            <tr>
                                <th>Package</th>
                                <th>Version</th>
                            </tr>
                        </thead>
                        <tbody>
                            {{range .PackageDataRows}}
                            <tr>
                                <td>{{index . 0}}</td>
                                <td class="text-center">{{index . 1}}</td>
                            </tr>
                            {{end}}
                        </tbody>
                    </table>
                </div>
            </div>
        </div>


    </div>

    <script src="/static/js/jquery-3.3.1.slim.min.js"></script>
    <script type="text/javascript" src="/static/js/about.js"></script>
    <script src="/static/js/bootstrap.min.js"></script>

    <script>
        $(document).ready(function () {
            document.getElementById("btnBack").href = "/advanced";
            document.getElementById("navDeviceName").href = "/advanced";
        });
    </script>


</body>

</html><|MERGE_RESOLUTION|>--- conflicted
+++ resolved
@@ -73,18 +73,7 @@
             <label class="form-check-label" for="auto-update-checkbox">AutoUpdate</label>
         </div>
 
-<<<<<<< HEAD
-        <!-- Dropdown for selecting the salt environment -->
-        <div class="form-group">
-            <label for="environment-select">Select Environment:</label>
-            <select class="form-control" id="environment-select">
-                <option value="tc2-dev">tc2-dev</option>
-                <option value="tc2-test">tc2-test</option>
-                <option value="tc2-prod">tc2-prod</option>
-            </select>
-        </div>
         <button id="set-environment-button" type="button" onclick="setEnvironment()" class="btn btn-primary">Set Environment</button>
-=======
         <div class="row">
             <p class="col-2 text-left">Running Salt Command:</p>
             <p id="running-salt-command" class="col-9 monospace"></p>
@@ -117,7 +106,16 @@
         <div class="container pt-5 pb-4 pl-0">
             <button id="download-temp-log" type="button" onclick="downloadTemperatureCsv()" class="btn btn-primary">Download Temperature Logs</button>
         </div>
->>>>>>> f7bff0fb
+
+        <!-- Dropdown for selecting the salt environment -->
+        <div class="form-group">
+            <label for="environment-select">Select Environment:</label>
+            <select class="form-control" id="environment-select">
+                <option value="tc2-dev">tc2-dev</option>
+                <option value="tc2-test">tc2-test</option>
+                <option value="tc2-prod">tc2-prod</option>
+            </select>
+        </div>
 
         <div class="container pt-5 pb-4 pl-0">
             <h3>Installed Packages<br></h3>
