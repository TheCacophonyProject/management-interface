<!DOCTYPE html>
<html lang="en">
  <head>
    <title>Camera Positioning</title>
    <meta charset="utf-8">
    <meta name="viewport" content="width=device-width, initial-scale=1">
    <link rel="stylesheet" href="/static/css/bootstrap.min.css">
    <script type="text/javascript" src="/static/js/jquery-3.3.1.slim.min.js"></script>
    <script type="text/javascript" src="/static/js/camera-position.js"></script>
  </head>

  <body>
<<<<<<< HEAD
    <nav class="navbar navbar-expand-lg navbar-dark bg-dark">
    <a class="navbar-brand" href="/">Cacophonator Management</a>
    <button class="navbar-toggler" type="button" data-toggle="collapse" data-target="#navbarSupportedContent" aria-controls="navbarSupportedContent" aria-expanded="false" aria-label="Toggle navigation">
        <span class="navbar-toggler-icon"></span>
    </button>

      <div class="collapse navbar-collapse" id="navbarSupportedContent">
          <ul class="navbar-nav mr-auto">
              <li class="nav-item active">
              <a class="nav-link" href="/">Home</a>
              </li>
              <li class="nav-item">
              <a class="nav-link" href="/API-server">API Server</a>
              </li>
              <li class="nav-item">
              <a class="nav-link" href="/camera-positioning">Camera Positioning</a>
              </li>
              <li class="nav-item">
              <a class="nav-link" href="/disk-memory">Disk &amp; Memory</a>
              </li>
              <li class="nav-item">
              <a class="nav-link" href="/network-interfaces">Network Interfaces</a>
              </li>
          </ul>
      </div>
      </nav>

=======
      {{template "navbar"}}
  
>>>>>>> 7ba154e7
      <script src="/static/js/jquery-3.3.1.slim.min.js"></script>
      <script src="/static/js/bootstrap.min.js"></script>


    <div class="container">
      <h2>Camera Positioning</h2>
      <img id="snapshot-image" src="/snapshot-image" style="width:100%;max-width:800px;">
    </div>

  </body>
</html><|MERGE_RESOLUTION|>--- conflicted
+++ resolved
@@ -10,38 +10,8 @@
   </head>
 
   <body>
-<<<<<<< HEAD
-    <nav class="navbar navbar-expand-lg navbar-dark bg-dark">
-    <a class="navbar-brand" href="/">Cacophonator Management</a>
-    <button class="navbar-toggler" type="button" data-toggle="collapse" data-target="#navbarSupportedContent" aria-controls="navbarSupportedContent" aria-expanded="false" aria-label="Toggle navigation">
-        <span class="navbar-toggler-icon"></span>
-    </button>
+      {{template "navbar"}}
 
-      <div class="collapse navbar-collapse" id="navbarSupportedContent">
-          <ul class="navbar-nav mr-auto">
-              <li class="nav-item active">
-              <a class="nav-link" href="/">Home</a>
-              </li>
-              <li class="nav-item">
-              <a class="nav-link" href="/API-server">API Server</a>
-              </li>
-              <li class="nav-item">
-              <a class="nav-link" href="/camera-positioning">Camera Positioning</a>
-              </li>
-              <li class="nav-item">
-              <a class="nav-link" href="/disk-memory">Disk &amp; Memory</a>
-              </li>
-              <li class="nav-item">
-              <a class="nav-link" href="/network-interfaces">Network Interfaces</a>
-              </li>
-          </ul>
-      </div>
-      </nav>
-
-=======
-      {{template "navbar"}}
-  
->>>>>>> 7ba154e7
       <script src="/static/js/jquery-3.3.1.slim.min.js"></script>
       <script src="/static/js/bootstrap.min.js"></script>
 
