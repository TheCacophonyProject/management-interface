<!DOCTYPE html>
<html lang="en">
  <head>
    <title>Camera</title>
    <meta charset="utf-8" />
    <meta name="viewport" content="width=device-width, initial-scale=1" />
    <link rel="stylesheet" href="/static/css/bootstrap.min.css" />
  </head>

  <body>
    {{ template "navbar" }}


    <div class="container">
      <h2>Camera</h2>
<<<<<<< HEAD
      <button id="trigger-trap" style="position: relative" type="button">
        Trigger trap
=======
      <button id="take-snapshot-recording" style="position: relative" type="button">
        Take test recording
>>>>>>> 5dcd1ca6
      </button>
      <div id="snapshot-stopped" style="display: none">
        
        <p id="snapshot-stopped-message"></p>
        <button id="snapshot-restart" type="button">
          Continue viewing camera
        </button>
      </div>
      <div>
        <p id="snapshot-frame"></p>
      </div>
      <div class="row" style="position: relative">
        <canvas
          id="frameCanvas"
          width="160"
          height="120"
          style="width: 100%; position: absolute; left: 0; top: 0; z-index: 0"
        ></canvas>
        <canvas
          id="trackCanvas"
          width="160"
          height="120"
          style="width: 100%; position: absolute; left: 0; top: 0; z-index: 1"
        ></canvas>
      </div>
    </div>
  </body>
  <script
    type="text/javascript"
    src="/static/js/jquery-3.3.1.slim.min.js"
  ></script>
  <script src="/static/js/bootstrap.min.js"></script>
  <script src="/static/js/camera.js" type="module"></script>
</html><|MERGE_RESOLUTION|>--- conflicted
+++ resolved
@@ -13,16 +13,14 @@
 
     <div class="container">
       <h2>Camera</h2>
-<<<<<<< HEAD
-      <button id="trigger-trap" style="position: relative" type="button">
+      <button id="trigger-trap" style="position: relative;display: none" type="button">
         Trigger trap
-=======
+      </button>
       <button id="take-snapshot-recording" style="position: relative" type="button">
         Take test recording
->>>>>>> 5dcd1ca6
       </button>
       <div id="snapshot-stopped" style="display: none">
-        
+
         <p id="snapshot-stopped-message"></p>
         <button id="snapshot-restart" type="button">
           Continue viewing camera
